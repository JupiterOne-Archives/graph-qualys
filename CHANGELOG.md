--- conflicted
+++ resolved
@@ -2,19 +2,17 @@
 
 ## [Unreleased]
 
-<<<<<<< HEAD
 ### Added
 
 - Mock Qualys server prevents exceeding detections endpoint concurrency limit,
   answers `409` response when exceeded
 - Mock Qualys server allows simulating additional number of concurrent requests
   that belong to other scripts, to assist testing concurrency code
-=======
+
 ### Fixed
 
 - Fixed bug in concurrency calculation that allowed too many active requests
 - Fixed bug in detecting concurrency limit exceeded Qualys API response
->>>>>>> ee01dc48
 
 ## 5.0.3 - 2020-01-04
 
