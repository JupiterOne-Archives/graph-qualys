--- conflicted
+++ resolved
@@ -2,7 +2,6 @@
 
 ## Unreleased
 
-<<<<<<< HEAD
 ### Added
 
 - Added first 300 bytes of detection results as `Finding.details` when the
@@ -10,7 +9,7 @@
   provided in the configuration. This is optional and it will come at a
   significant processing cost due to the number of additional bytes transferred
   for all host detections.
-=======
+
 ## [5.9.1] - 2021-12-01
 
 ### Changed
@@ -39,7 +38,6 @@
   `Finding <- HAS - Host` relationships connect to the same `Host` entities. See
   `src/provider/client/types/index.ts` for details on the distinctions between
   Qualys host IDs.
->>>>>>> c1289d84
 
 ## [5.8.9] - 2021-10-28
 
