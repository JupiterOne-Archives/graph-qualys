--- conflicted
+++ resolved
@@ -2,19 +2,17 @@
 
 ## [Unreleased]
 
-<<<<<<< HEAD
 ### Changed
 
 - Upgrade `@jupiterone/integration-sdk-*@5.0.0`
 - Limit processing to hosts scanned up to the start time of the current
   execution. This helps to avoid an overlap between executions.
-=======
+
 ## 4.6.1 - 2020-11-23
 
 ### Fixed
 
 - Integration retries errors that should be skipped
->>>>>>> 71788aa2
 
 ## 4.6.0 - 2020-11-23
 
